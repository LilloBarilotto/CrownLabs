--- conflicted
+++ resolved
@@ -12,8 +12,7 @@
 kind: Namespace
 metadata:
   name: workspace-standalone
-<<<<<<< HEAD
-# ---
+---
 # apiVersion: crownlabs.polito.it/v1alpha2
 # kind: Template
 # metadata:
@@ -27,6 +26,7 @@
 #       environmentType: VirtualMachine
 #       image: registry.crownlabs.example.com/tea/green:finest
 #       guiEnabled: true
+#       mountMyDriveVolume: false
 #       persistent: false
 #       resources:
 #         cpu: 2
@@ -50,6 +50,7 @@
 #       image: registry.crownlabs.example.com/coffee/dark:strongest
 #       guiEnabled: false
 #       persistent: true
+#       mountMyDriveVolume: false
 #       resources:
 #         cpu: 4
 #         memory: 1G
@@ -57,55 +58,7 @@
 #   workspace.crownlabs.polito.it/WorkspaceRef:
 #     name: coffee
 #   deleteAfter: 1h
-=======
----
-apiVersion: crownlabs.polito.it/v1alpha2
-kind: Template
-metadata:
-  name: green-tea
-  namespace: workspace-tea
-spec:
-  prettyName: Green Tea
-  description: Green tea is a type of tea that is made from ...
-  environmentList:
-    - name: green-tea-1
-      environmentType: VirtualMachine
-      image: registry.crownlabs.example.com/tea/green:finest
-      guiEnabled: true
-      mountMyDriveVolume: false
-      persistent: false
-      resources:
-        cpu: 2
-        memory: 2G
-        reservedCPUPercentage: 25
-  workspace.crownlabs.polito.it/WorkspaceRef:
-    name: tea
-  deleteAfter: 30d
----
-apiVersion: crownlabs.polito.it/v1alpha2
-kind: Template
-metadata:
-  name: dark-coffee
-  namespace: workspace-coffee
-spec:
-  prettyName: Dark coffee
-  description: Too strong to keep it running for a long time
-  environmentList:
-    - name: dark-coffee-1
-      environmentType: Container
-      image: registry.crownlabs.example.com/coffee/dark:strongest
-      guiEnabled: false
-      persistent: true
-      mountMyDriveVolume: false
-      resources:
-        cpu: 4
-        memory: 1G
-        reservedCPUPercentage: 50
-  workspace.crownlabs.polito.it/WorkspaceRef:
-    name: coffee
-  deleteAfter: 1h
->>>>>>> 6a693492
----
+# ---
 apiVersion: crownlabs.polito.it/v1alpha2
 kind: Template
 metadata:
@@ -118,12 +71,8 @@
     - name: vscode-environment
       environmentType: Standalone
       mode: Standard
-<<<<<<< HEAD
+      mountMyDriveVolume: false
       image: harbor.crownlabs.polito.it/crownlabs-standalone/vscode-python:1.0.5
-=======
-      mountMyDriveVolume: false
-      image: harbor.crownlabs.polito.it/crownlabs-standalone/vscode-python:1.0.3
->>>>>>> 6a693492
       containerStartupOptions:
         contentPath: /config/workspace
         startupArgs:
